/*!
`crypto_secretbox_xsalsa20poly1305`, a particular
combination of Salsa20 and Poly1305 specified in
[Cryptography in NaCl](http://nacl.cr.yp.to/valid.html).

This function is conjectured to meet the standard notions of privacy and
authenticity.
*/
use ffi;
use libc::c_ulonglong;
use std::intrinsics::volatile_set_memory;
use std::ops::{Index, Range, RangeFrom, RangeFull, RangeTo};
use utils::marshal;
use randombytes::randombytes_into;

<<<<<<< HEAD
pub const KEYBYTES: usize = ffi::crypto_secretbox_xsalsa20poly1305_KEYBYTES as usize;
pub const NONCEBYTES: usize = ffi::crypto_secretbox_xsalsa20poly1305_NONCEBYTES as usize;
const ZEROBYTES: usize = ffi::crypto_secretbox_xsalsa20poly1305_ZEROBYTES as usize;
const BOXZEROBYTES: usize = ffi::crypto_secretbox_xsalsa20poly1305_BOXZEROBYTES as usize;
pub const ZERO: [u8; ZEROBYTES] = [0; ZEROBYTES];
pub const BOXZERO: [u8; BOXZEROBYTES] = [0; BOXZEROBYTES];
=======
pub const KEYBYTES: usize = ffi::crypto_secretbox_xsalsa20poly1305_KEYBYTES;
pub const NONCEBYTES: usize = ffi::crypto_secretbox_xsalsa20poly1305_NONCEBYTES;
>>>>>>> ef3e14f3

/**
 * `Key` for symmetric authenticated encryption
 *
 * When a `Key` goes out of scope its contents
 * will be zeroed out
 */
pub struct Key(pub [u8; KEYBYTES]);

newtype_drop!(Key);
newtype_clone!(Key);
newtype_impl!(Key, KEYBYTES);

/**
 * `Nonce` for symmetric authenticated encryption
 */
#[derive(Copy)]
pub struct Nonce(pub [u8; NONCEBYTES]);

newtype_clone!(Nonce);
newtype_impl!(Nonce, NONCEBYTES);

/**
 * `gen_key()` randomly generates a secret key
 *
 * THREAD SAFETY: `gen_key()` is thread-safe provided that you have
 * called `sodiumoxide::init()` once before using any other function
 * from sodiumoxide.
 */
pub fn gen_key() -> Key {
    let mut key = [0; KEYBYTES];
    randombytes_into(&mut key);
    Key(key)
}

/**
 * `gen_nonce()` randomly generates a nonce
 *
 * THREAD SAFETY: `gen_key()` is thread-safe provided that you have
 * called `sodiumoxide::init()` once before using any other function
 * from sodiumoxide.
 */
pub fn gen_nonce() -> Nonce {
    let mut nonce = [0; NONCEBYTES];
    randombytes_into(&mut nonce);
    Nonce(nonce)
}

/**
 * `seal()` encrypts and authenticates a message `m` using a secret key `k` and a
 * nonce `n`.  It returns a ciphertext `c`.
 */
pub fn seal(m: &[u8],
<<<<<<< HEAD
            n: &Nonce,
            k: &Key) -> Vec<u8> {
    marshal(m, &ZERO, |b| {
        seal_inplace(b.as_mut_slice(), n, k)
    }).unwrap()
=======
            &Nonce(ref n): &Nonce,
            &Key(ref k): &Key) -> Vec<u8> {
    let (c, _) = marshal(m, ZEROBYTES, BOXZEROBYTES, |dst, src, len| {
        unsafe {
            ffi::crypto_secretbox_xsalsa20poly1305(dst, src, len,
                                                   n, k)
        }
    });
    c
>>>>>>> ef3e14f3
}

/**
 * `seal_inplace()` encrypts and authenticates a message `m` using a secret key `k` and a
 * nonce `n`.  It returns a ciphertext `c`.
 *
 * `seal_inplace()` requires that the first `ZERO.len()` bytes of the
 * message are equal to 0, otherwise it returns `None`.
 * `seal_inplace()` will modify the message in place, but returns a
 * slice pointing to the start of the actual ciphertext (minus
 * padding).
 */
pub fn seal_inplace<'a>(m: &'a mut [u8],
                        &Nonce(n): &Nonce,
                        &Key(k): &Key) -> Option<&'a [u8]> {
    if m.len() < ZERO.len() || &m[..ZERO.len()] != ZERO.as_slice() {
        return None
    } 

    unsafe {
        ffi::crypto_secretbox_xsalsa20poly1305(m.as_mut_ptr(),
                                               m.as_ptr(),
                                               m.len() as c_ulonglong,
                                               n.as_ptr(),
                                               k.as_ptr());
    }
    Some(&m[BOXZERO.len()..])
}

/**
 * `open()` verifies and decrypts a ciphertext `c` using a secret key
 * `k` and a nonce `n`.
 * It returns a plaintext `Some(m)`.
 * If the ciphertext fails verification, `open()` returns `None`.
 */
pub fn open(c: &[u8],
<<<<<<< HEAD
            n: &Nonce,
            k: &Key) -> Option<Vec<u8>> {
    marshal(c, &BOXZERO, |b| {
        open_inplace(b.as_mut_slice(), n, k)
    })
}

/**
 * `open_inplace()` verifies and decrypts a ciphertext `c` using a secret key
 * `k` and a nonce `n`.  It returns a plaintext `Some(m)`.  If the
 * ciphertext fails verification, `open_inplace()` returns `None`.
 *
 * `open_inplace()` requires that the first `BOXZERO.len()` bytes of the ciphertext 
 * are equal to 0, otherwise it returns `None`.
 * `open_inplace()` will modify the ciphertext in place, but returns a slice
 * pointing to the start of the actual plaintext (minus padding).
 */
pub fn open_inplace<'a>(c: &'a mut [u8],
                        &Nonce(n): &Nonce,
                        &Key(k): &Key) -> Option<&'a [u8]> {
    if c.len() < BOXZERO.len() || &c[..BOXZERO.len()] != BOXZERO.as_slice() {
        return None
    }

    unsafe {
        let ret = ffi::crypto_secretbox_xsalsa20poly1305_open(
            c.as_mut_ptr(),
            c.as_ptr(),
            c.len() as c_ulonglong,
            n.as_ptr(),
            k.as_ptr());
        if ret == 0 {
            Some(&c[ZERO.len()..])
        } else {
            None
    }
=======
            &Nonce(ref n): &Nonce,
            &Key(ref k): &Key) -> Option<Vec<u8>> {
    if c.len() < BOXZEROBYTES {
        return None
    }
    let (m, ret) = marshal(c, BOXZEROBYTES, ZEROBYTES, |dst, src, len| {
        unsafe {
            ffi::crypto_secretbox_xsalsa20poly1305_open(dst,
                                                        src,
                                                        len,
                                                        n,
                                                        k)
        }
    });
    if ret == 0 {
        Some(m)
    } else {
        None
>>>>>>> ef3e14f3
    }
}
                        
#[test]
fn test_seal_open() {
    use randombytes::randombytes;
    for i in (0..256us) {
        let k = gen_key();
        let m = randombytes(i);
        let n = gen_nonce();
        let c = seal(&m, &n, &k);
        let opened = open(&c, &n, &k);
        assert!(Some(m) == opened);
    }
}

#[test]
fn test_seal_open_tamper() {
    use randombytes::randombytes;
    for i in (0..32us) {
        let k = gen_key();
        let m = randombytes(i);
        let n = gen_nonce();
        let mut cv = seal(&m, &n, &k);
        let c = cv.as_mut_slice();
        for i in (0..c.len()) {
            c[i] ^= 0x20;
            assert!(None == open(c, &n, &k));
            c[i] ^= 0x20;
        }
    }
}

#[test]
fn test_vector_1() {
    let firstkey = Key([0x1b,0x27,0x55,0x64,0x73,0xe9,0x85,0xd4
                       ,0x62,0xcd,0x51,0x19,0x7a,0x9a,0x46,0xc7
                       ,0x60,0x09,0x54,0x9e,0xac,0x64,0x74,0xf2
                       ,0x06,0xc4,0xee,0x08,0x44,0xf6,0x83,0x89]);
    let nonce = Nonce([0x69,0x69,0x6e,0xe9,0x55,0xb6,0x2b,0x73
                      ,0xcd,0x62,0xbd,0xa8,0x75,0xfc,0x73,0xd6
                      ,0x82,0x19,0xe0,0x03,0x6b,0x7a,0x0b,0x37]);
    let m = vec![0xbe,0x07,0x5f,0xc5,0x3c,0x81,0xf2,0xd5
             ,0xcf,0x14,0x13,0x16,0xeb,0xeb,0x0c,0x7b
             ,0x52,0x28,0xc5,0x2a,0x4c,0x62,0xcb,0xd4
             ,0x4b,0x66,0x84,0x9b,0x64,0x24,0x4f,0xfc
             ,0xe5,0xec,0xba,0xaf,0x33,0xbd,0x75,0x1a
             ,0x1a,0xc7,0x28,0xd4,0x5e,0x6c,0x61,0x29
             ,0x6c,0xdc,0x3c,0x01,0x23,0x35,0x61,0xf4
             ,0x1d,0xb6,0x6c,0xce,0x31,0x4a,0xdb,0x31
             ,0x0e,0x3b,0xe8,0x25,0x0c,0x46,0xf0,0x6d
             ,0xce,0xea,0x3a,0x7f,0xa1,0x34,0x80,0x57
             ,0xe2,0xf6,0x55,0x6a,0xd6,0xb1,0x31,0x8a
             ,0x02,0x4a,0x83,0x8f,0x21,0xaf,0x1f,0xde
             ,0x04,0x89,0x77,0xeb,0x48,0xf5,0x9f,0xfd
             ,0x49,0x24,0xca,0x1c,0x60,0x90,0x2e,0x52
             ,0xf0,0xa0,0x89,0xbc,0x76,0x89,0x70,0x40
             ,0xe0,0x82,0xf9,0x37,0x76,0x38,0x48,0x64
             ,0x5e,0x07,0x05];

    let c_expected = vec![0xf3,0xff,0xc7,0x70,0x3f,0x94,0x00,0xe5
                      ,0x2a,0x7d,0xfb,0x4b,0x3d,0x33,0x05,0xd9
                      ,0x8e,0x99,0x3b,0x9f,0x48,0x68,0x12,0x73
                      ,0xc2,0x96,0x50,0xba,0x32,0xfc,0x76,0xce
                      ,0x48,0x33,0x2e,0xa7,0x16,0x4d,0x96,0xa4
                      ,0x47,0x6f,0xb8,0xc5,0x31,0xa1,0x18,0x6a
                      ,0xc0,0xdf,0xc1,0x7c,0x98,0xdc,0xe8,0x7b
                      ,0x4d,0xa7,0xf0,0x11,0xec,0x48,0xc9,0x72
                      ,0x71,0xd2,0xc2,0x0f,0x9b,0x92,0x8f,0xe2
                      ,0x27,0x0d,0x6f,0xb8,0x63,0xd5,0x17,0x38
                      ,0xb4,0x8e,0xee,0xe3,0x14,0xa7,0xcc,0x8a
                      ,0xb9,0x32,0x16,0x45,0x48,0xe5,0x26,0xae
                      ,0x90,0x22,0x43,0x68,0x51,0x7a,0xcf,0xea
                      ,0xbd,0x6b,0xb3,0x73,0x2b,0xc0,0xe9,0xda
                      ,0x99,0x83,0x2b,0x61,0xca,0x01,0xb6,0xde
                      ,0x56,0x24,0x4a,0x9e,0x88,0xd5,0xf9,0xb3
                      ,0x79,0x73,0xf6,0x22,0xa4,0x3d,0x14,0xa6
                      ,0x59,0x9b,0x1f,0x65,0x4c,0xb4,0x5a,0x74
                      ,0xe3,0x55,0xa5];
    let c = seal(&m, &nonce, &firstkey);
    assert!(c == c_expected);
    let m2 = open(&c, &nonce, &firstkey);
    assert!(Some(m) == m2);
}

#[cfg(test)]
mod bench {
    extern crate test;
    use randombytes::randombytes;
    use super::*;

    const BENCH_SIZES: [usize; 14] = [0, 1, 2, 4, 8, 16, 32, 64,
                                      128, 256, 512, 1024, 2048, 4096];

    #[bench]
    fn bench_seal_open(b: &mut test::Bencher) {
        let k = gen_key();
        let n = gen_nonce();
        let ms: Vec<Vec<u8>> = BENCH_SIZES.iter().map(|s| {
            randombytes(*s)
        }).collect();
        b.iter(|| {
            for m in ms.iter() {
                open(&seal(&m, &n, &k), &n, &k).unwrap();
            }
        });
    }

    #[bench]
    fn bench_seal_open_inplace(b: &mut test::Bencher) {
        let k = gen_key();
        let n = gen_nonce();
        let mut ms: Vec<Vec<u8>> = BENCH_SIZES.iter().map(|s| {
            let mut v = Vec::with_capacity(ZERO.len() + *s);
            v.push_all(&ZERO);
            v.push_all(randombytes(*s).as_slice());
            v
        }).collect();
        b.iter(|| {
            for m in ms.iter_mut() {
                seal_inplace(m.as_mut_slice(), &n, &k).unwrap();
                open_inplace(m.as_mut_slice(), &n, &k).unwrap();
            }
        });
    }
}<|MERGE_RESOLUTION|>--- conflicted
+++ resolved
@@ -13,17 +13,14 @@
 use utils::marshal;
 use randombytes::randombytes_into;
 
-<<<<<<< HEAD
-pub const KEYBYTES: usize = ffi::crypto_secretbox_xsalsa20poly1305_KEYBYTES as usize;
-pub const NONCEBYTES: usize = ffi::crypto_secretbox_xsalsa20poly1305_NONCEBYTES as usize;
-const ZEROBYTES: usize = ffi::crypto_secretbox_xsalsa20poly1305_ZEROBYTES as usize;
-const BOXZEROBYTES: usize = ffi::crypto_secretbox_xsalsa20poly1305_BOXZEROBYTES as usize;
+pub const KEYBYTES: usize = ffi::crypto_secretbox_xsalsa20poly1305_KEYBYTES;
+pub const NONCEBYTES: usize =
+    ffi::crypto_secretbox_xsalsa20poly1305_NONCEBYTES;
+const ZEROBYTES: usize = ffi::crypto_secretbox_xsalsa20poly1305_ZEROBYTES;
+const BOXZEROBYTES: usize =
+    ffi::crypto_secretbox_xsalsa20poly1305_BOXZEROBYTES;
 pub const ZERO: [u8; ZEROBYTES] = [0; ZEROBYTES];
 pub const BOXZERO: [u8; BOXZEROBYTES] = [0; BOXZEROBYTES];
-=======
-pub const KEYBYTES: usize = ffi::crypto_secretbox_xsalsa20poly1305_KEYBYTES;
-pub const NONCEBYTES: usize = ffi::crypto_secretbox_xsalsa20poly1305_NONCEBYTES;
->>>>>>> ef3e14f3
 
 /**
  * `Key` for symmetric authenticated encryption
@@ -77,23 +74,11 @@
  * nonce `n`.  It returns a ciphertext `c`.
  */
 pub fn seal(m: &[u8],
-<<<<<<< HEAD
             n: &Nonce,
             k: &Key) -> Vec<u8> {
     marshal(m, &ZERO, |b| {
         seal_inplace(b.as_mut_slice(), n, k)
     }).unwrap()
-=======
-            &Nonce(ref n): &Nonce,
-            &Key(ref k): &Key) -> Vec<u8> {
-    let (c, _) = marshal(m, ZEROBYTES, BOXZEROBYTES, |dst, src, len| {
-        unsafe {
-            ffi::crypto_secretbox_xsalsa20poly1305(dst, src, len,
-                                                   n, k)
-        }
-    });
-    c
->>>>>>> ef3e14f3
 }
 
 /**
@@ -107,8 +92,8 @@
  * padding).
  */
 pub fn seal_inplace<'a>(m: &'a mut [u8],
-                        &Nonce(n): &Nonce,
-                        &Key(k): &Key) -> Option<&'a [u8]> {
+                        &Nonce(ref n): &Nonce,
+                        &Key(ref k): &Key) -> Option<&'a [u8]> {
     if m.len() < ZERO.len() || &m[..ZERO.len()] != ZERO.as_slice() {
         return None
     } 
@@ -117,8 +102,8 @@
         ffi::crypto_secretbox_xsalsa20poly1305(m.as_mut_ptr(),
                                                m.as_ptr(),
                                                m.len() as c_ulonglong,
-                                               n.as_ptr(),
-                                               k.as_ptr());
+                                               n,
+                                               k);
     }
     Some(&m[BOXZERO.len()..])
 }
@@ -130,7 +115,6 @@
  * If the ciphertext fails verification, `open()` returns `None`.
  */
 pub fn open(c: &[u8],
-<<<<<<< HEAD
             n: &Nonce,
             k: &Key) -> Option<Vec<u8>> {
     marshal(c, &BOXZERO, |b| {
@@ -149,8 +133,8 @@
  * pointing to the start of the actual plaintext (minus padding).
  */
 pub fn open_inplace<'a>(c: &'a mut [u8],
-                        &Nonce(n): &Nonce,
-                        &Key(k): &Key) -> Option<&'a [u8]> {
+                        &Nonce(ref n): &Nonce,
+                        &Key(ref k): &Key) -> Option<&'a [u8]> {
     if c.len() < BOXZERO.len() || &c[..BOXZERO.len()] != BOXZERO.as_slice() {
         return None
     }
@@ -160,33 +144,13 @@
             c.as_mut_ptr(),
             c.as_ptr(),
             c.len() as c_ulonglong,
-            n.as_ptr(),
-            k.as_ptr());
+            n,
+            k);
         if ret == 0 {
             Some(&c[ZERO.len()..])
         } else {
             None
-    }
-=======
-            &Nonce(ref n): &Nonce,
-            &Key(ref k): &Key) -> Option<Vec<u8>> {
-    if c.len() < BOXZEROBYTES {
-        return None
-    }
-    let (m, ret) = marshal(c, BOXZEROBYTES, ZEROBYTES, |dst, src, len| {
-        unsafe {
-            ffi::crypto_secretbox_xsalsa20poly1305_open(dst,
-                                                        src,
-                                                        len,
-                                                        n,
-                                                        k)
         }
-    });
-    if ret == 0 {
-        Some(m)
-    } else {
-        None
->>>>>>> ef3e14f3
     }
 }
                         
