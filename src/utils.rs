#[doc(hidden)]
<<<<<<< HEAD
pub fn marshal<F>(m: &[u8],
                  padding: &[u8],
                  f: F
                  ) -> Option<Vec<u8>>
where F: Fn(&mut [u8]) -> Option<&[u8]> {
    let mut buf = Vec::with_capacity(padding.len() + m.len());
    buf.extend(padding.iter().cloned());
    buf.extend(m.iter().cloned());
    let c = match f(&mut buf) {
        None => return None,
        Some(c) => c
    };
    let mut dst = Vec::with_capacity(c.len());
    dst.extend(c.iter().cloned());
    Some(dst)
=======
pub fn marshal<T, F>(buf: &[u8],
                     padbefore: usize,
                     bytestodrop: usize,
                     f: F
                     ) -> (Vec<u8>, T)
    where F: Fn(*mut u8, *const u8, c_ulonglong) -> T {
    let mut dst = Vec::with_capacity(buf.len() + padbefore);
    for _ in (0..padbefore) {
        dst.push(0);
    }
    dst.extend(buf.iter().cloned());
    let pdst = dst.as_mut_ptr();
    let psrc = dst.as_ptr();
    let res = f(pdst, psrc, dst.len() as c_ulonglong);
    (dst.into_iter().skip(bytestodrop).collect(), res)
>>>>>>> 97ba41ce
}

macro_rules! newtype_clone (($newtype:ident) => (
        impl Clone for $newtype {
            fn clone(&self) -> $newtype {
                let &$newtype(v) = self;
                $newtype(v)
            }
        }

        ));

macro_rules! newtype_drop (($newtype:ident) => (
        impl Drop for $newtype {
            fn drop(&mut self) {
                use libc::size_t;
                use ffi;
                let &mut $newtype(ref mut v) = self;
                unsafe {
                    ffi::sodium_memzero(v.as_mut_ptr(), v.len() as size_t);
                }
            }
        }
        ));

macro_rules! newtype_impl (($newtype:ident, $len:expr) => (
    impl $newtype {
        /// `from_slice()` creates an object from a byte slice
        ///
        /// This function will fail and return None if the length of
        /// the byte-slice isn't equal to the length of the object
        pub fn from_slice(bs: &[u8]) -> Option<$newtype> {
            if bs.len() != $len {
                return None;
            }
            let mut n = $newtype([0; $len]);
            {
                let $newtype(ref mut b) = n;
                for (bi, &bsi) in b.iter_mut().zip(bs.iter()) {
                    *bi = bsi
                }
            }
            Some(n)
        }
    }
    /// Allows a user to access the byte contents of an object as a slice.
    ///
    /// WARNING: it might be tempting to do comparisons on objects
    /// by using `x[a..b] == y[a..b]`. This will open up for timing attacks
    /// when comparing for example authenticator tags. Because of this only
    /// use the comparison functions exposed by the sodiumoxide API.
    impl Index<Range<usize>> for $newtype {
        type Output = [u8];
        fn index(&self, _index: Range<usize>) -> &[u8] {
            let &$newtype(ref b) = self;
            b.index(_index)
        }
    }
    /// Allows a user to access the byte contents of an object as a slice.
    ///
    /// WARNING: it might be tempting to do comparisons on objects
    /// by using `x[..b] == y[..b]`. This will open up for timing attacks
    /// when comparing for example authenticator tags. Because of this only
    /// use the comparison functions exposed by the sodiumoxide API.
    impl Index<RangeTo<usize>> for $newtype {
        type Output = [u8];
        fn index(&self, _index: RangeTo<usize>) -> &[u8] {
            let &$newtype(ref b) = self;
            b.index(_index)
        }
    }
    /// Allows a user to access the byte contents of an object as a slice.
    ///
    /// WARNING: it might be tempting to do comparisons on objects
    /// by using `x[a..] == y[a..]`. This will open up for timing attacks
    /// when comparing for example authenticator tags. Because of this only
    /// use the comparison functions exposed by the sodiumoxide API.
    impl Index<RangeFrom<usize>> for $newtype {
        type Output = [u8];
        fn index(&self, _index: RangeFrom<usize>) -> &[u8] {
            let &$newtype(ref b) = self;
            b.index(_index)
        }
    }
    /// Allows a user to access the byte contents of an object as a slice.
    ///
    /// WARNING: it might be tempting to do comparisons on objects
    /// by using `x[] == y[]`. This will open up for timing attacks
    /// when comparing for example authenticator tags. Because of this only
    /// use the comparison functions exposed by the sodiumoxide API.
    impl Index<RangeFull> for $newtype {
        type Output = [u8];
        fn index(&self, _index: RangeFull) -> &[u8] {
            let &$newtype(ref b) = self;
            b.index(_index)
        }
    }
    ));<|MERGE_RESOLUTION|>--- conflicted
+++ resolved
@@ -1,5 +1,4 @@
 #[doc(hidden)]
-<<<<<<< HEAD
 pub fn marshal<F>(m: &[u8],
                   padding: &[u8],
                   f: F
@@ -15,23 +14,6 @@
     let mut dst = Vec::with_capacity(c.len());
     dst.extend(c.iter().cloned());
     Some(dst)
-=======
-pub fn marshal<T, F>(buf: &[u8],
-                     padbefore: usize,
-                     bytestodrop: usize,
-                     f: F
-                     ) -> (Vec<u8>, T)
-    where F: Fn(*mut u8, *const u8, c_ulonglong) -> T {
-    let mut dst = Vec::with_capacity(buf.len() + padbefore);
-    for _ in (0..padbefore) {
-        dst.push(0);
-    }
-    dst.extend(buf.iter().cloned());
-    let pdst = dst.as_mut_ptr();
-    let psrc = dst.as_ptr();
-    let res = f(pdst, psrc, dst.len() as c_ulonglong);
-    (dst.into_iter().skip(bytestodrop).collect(), res)
->>>>>>> 97ba41ce
 }
 
 macro_rules! newtype_clone (($newtype:ident) => (
