--- conflicted
+++ resolved
@@ -1,11 +1,9 @@
-<<<<<<< HEAD
-#![macro_escape]
-
 #[doc(hidden)]
-pub fn marshal<'a>(m: &'a [u8],
-                   padding: &[u8],
-                   f: |&mut [u8]| -> Option<&'a [u8]>
-                   ) -> Option<Vec<u8>> {
+pub fn marshal<F>(m: &[u8],
+                  padding: &[u8],
+                  f: F
+                  ) -> Option<Vec<u8>>
+where F: Fn(&mut [u8]) -> Option<&[u8]> {
     let mut buf = Vec::with_capacity(padding.len() + m.len());
     buf.push_all(padding);
     buf.push_all(m);
@@ -16,26 +14,6 @@
     let mut dst = Vec::with_capacity(c.len());
     dst.push_all(c);
     Some(dst)
-=======
-use libc::c_ulonglong;
-
-#[doc(hidden)]
-pub fn marshal<T, F>(buf: &[u8],
-                     padbefore: usize,
-                     bytestodrop: usize,
-                     f: F
-                     ) -> (Vec<u8>, T) 
-    where F: Fn(*mut u8, *const u8, c_ulonglong) -> T {
-    let mut dst = Vec::with_capacity(buf.len() + padbefore);
-    for _ in (0..padbefore) {
-        dst.push(0);
-    }
-    dst.push_all(buf);
-    let pdst = dst.as_mut_ptr();
-    let psrc = dst.as_ptr();
-    let res = f(pdst, psrc, dst.len() as c_ulonglong);
-    (dst.into_iter().skip(bytestodrop).collect(), res)
->>>>>>> 3e763d66
 }
 
 macro_rules! newtype_clone (($newtype:ident) => (
